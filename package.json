--- conflicted
+++ resolved
@@ -1,7 +1,7 @@
 {
   "author": "Edward Hotchkiss <edward@edwardhotchkiss.com>",
   "name": "mongoose-paginate",
-  "description": "Mongoose ORM (NodeJS/MongoDB) Document Query Pagination",
+  "description": "Mongoose ORM (Node.js/MongoDB) Document Query Pagination",
   "version": "2.3.0",
   "contributors": [
     {
@@ -30,16 +30,11 @@
     "populate"
   ],
   "engines": {
-    "node": ">=0.8.0"
+    "node": ">=0.10.0"
   },
   "dependencies": {
-<<<<<<< HEAD
-    "async": ">=0.9.0",
-    "mongoose": ">=3.8.8"
-=======
     "async": "^0.9.0",
     "mongoose": "^3.8.12"
->>>>>>> 3a50979c
   },
   "main": "./lib/mongoose-paginate",
   "licenses": [
@@ -52,6 +47,6 @@
     "test": "vows test/*.test.js --spec"
   },
   "devDependencies": {
-    "vows": ">=0.7.0"
+    "vows": "^0.7.0"
   }
 }