--- conflicted
+++ resolved
@@ -97,11 +97,7 @@
 
 ```js
 // advanced example usage of `mongoose-pagination`
-<<<<<<< HEAD
 // querying for `{ columns: 'title', { populate: 'some_ref' }, { sort : { title : -1 } }` items in `MySchema`
-=======
-// querying for `{ columns: 'title', { populate: 'some_ref' }, { sortBy : { title : -1 } }` items in `MyModel`
->>>>>>> 3428d663
 // paginating by second page, 10 items per page (10 results, page 2)
 
 MyModel.paginate(
